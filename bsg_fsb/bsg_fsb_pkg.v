
package bsg_fsb_pkg;

  typedef enum logic [6:0] {RNDISABLE_CMD       = 'd1
                           ,RNENABLE_CMD        = 'd2
                           ,RNDOWN_CMD          = 'd3
                           ,RNUP_CMD            = 'd4
                           ,RNRESET_ENABLE_CMD  = 'd5
                           ,RNRESET_DISABLE_CMD = 'd6} bsg_fsb_opcode_s;

// the top 5 bits are not re-purposable.
//

  typedef struct packed {
    // these bits are reserved and needed for this network
    logic [3:0]      destid; // 4 bits
    logic [0:0]      cmd;    // 1 bits (1 for switch, 0 for node)

    // for cmd=0, these 75 bits are free for general use; they can be repurposed
    bsg_fsb_opcode_s opcode; // 7 bits - only looked at by switch
    logic [3:0]      srcid;  // 4 bits
    logic [63:0]     data;   // 64 bits
  } bsg_fsb_pkt_s;

<<<<<<< HEAD
   // for client nodes; note destid and cmd must line up with bsg_fsb_pkt_s above
  typedef struct packed {
    // these bits are reserved and needed for this network
    logic [3:0]      destid; // 4 bits
    logic [0:0]      cmd;    // == 0
    logic [74:0]     data;    // this is the payload
  } bsg_fsb_pkt_client_s;

endpackage
=======
endpackage
>>>>>>> a8a48ce3
<|MERGE_RESOLUTION|>--- conflicted
+++ resolved
@@ -22,7 +22,6 @@
     logic [63:0]     data;   // 64 bits
   } bsg_fsb_pkt_s;
 
-<<<<<<< HEAD
    // for client nodes; note destid and cmd must line up with bsg_fsb_pkt_s above
   typedef struct packed {
     // these bits are reserved and needed for this network
@@ -32,6 +31,3 @@
   } bsg_fsb_pkt_client_s;
 
 endpackage
-=======
-endpackage
->>>>>>> a8a48ce3
