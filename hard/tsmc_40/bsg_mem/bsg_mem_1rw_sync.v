--- conflicted
+++ resolved
@@ -8,18 +8,6 @@
 if (els_p == words && width_p == bits)                          \
   begin: macro                                                  \
      tsmc40_1rw_lg``lgEls``_w``newBits``_m``mux``_all mem      \
-<<<<<<< HEAD
-          (.Q(data_o)                                           \
-           ,.CLK(clk_i)                                         \
-           ,.CEN(~v_i)                                          \
-           ,.WEN(~w_i)                                          \
-           ,.A(addr_i)                                          \
-           ,.D(data_i)                                          \
-           // 1=tristate                                        \
-           ,.OEN(1'b0)                                          \
-           );                                                   \
-  end
-=======
       (                                                         \
          .A     (addr_i )                                       \
         ,.D     (data_i )                                       \
@@ -32,7 +20,6 @@
         ,.TEST  (2'b0   )                                       \
       );                                                        \
    end
->>>>>>> c0cab789
 
 `define bsg_mem_1rw_sync_macro_rf(words,bits,lgEls,newBits,mux) \
 if (els_p == words && width_p == bits)                          \
@@ -42,16 +29,6 @@
           assign tmp_li = newBits ' (data_i);                   \
                                                                 \
           tsmc40_1rf_lg``lgEls``_w``newBits``_m``mux``_all mem \
-<<<<<<< HEAD
-            (                                                   \
-             .Q(tmp_lo)                                         \
-             ,.CLK(clk_i)                                       \
-             ,.CEN(~v_i)                                        \
-             ,.WEN(~w_i)                                        \
-             ,.A(addr_i)                                        \
-             ,.D(tmp_li)                                        \
-             );                                                 \
-=======
         (                                                        \
            .A     (addr_i )                                       \
           ,.D     (tmp_li )                                       \
@@ -62,7 +39,6 @@
           ,.Q     (tmp_lo )                                       \
           ,.DELAY (2'b0   )                                       \
         );                                                        \
->>>>>>> c0cab789
   end
 
 module bsg_mem_1rw_sync #(parameter width_p=-1
