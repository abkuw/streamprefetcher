--- conflicted
+++ resolved
@@ -28,21 +28,6 @@
   // TSMC 180 1024x32 Byte Mask
   if ((els_p == 1024) & (data_width_p == 32))
     begin : macro
-<<<<<<< HEAD
-      wire [3:0] wen = {~(w_i & write_mask_i[3])
-                       ,~(w_i & write_mask_i[2])
-                       ,~(w_i & write_mask_i[1])
-                       ,~(w_i & write_mask_i[0])};
-      tsmc40_1rw_lg10_w32_m4_byte mem
-      (.Q   (data_o)
-      ,.CLK (clk_i)
-      ,.CEN (~v_i)
-      ,.WEN (wen)
-      ,.A   (addr_i)
-      ,.D   (data_i)
-       // 1=tristate output
-      ,.OEN (1'b0)
-=======
       wire [31:0] wen = { {8{write_mask_i[3]}} 
                         , {8{write_mask_i[2]}} 
                         , {8{write_mask_i[1]}} 
@@ -58,7 +43,6 @@
         ,.Q     (data_o )         
         ,.DELAY (2'b0   )             
         ,.TEST  (2'b0   )             
->>>>>>> c0cab789
       );
     end
   
